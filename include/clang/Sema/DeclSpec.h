--- conflicted
+++ resolved
@@ -417,13 +417,9 @@
       TQ_unalignedLoc;
   SourceLocation FS_inlineLoc, FS_virtualLoc, FS_explicitLoc, FS_noreturnLoc;
   SourceLocation FS_forceinlineLoc;
-<<<<<<< HEAD
-  SourceLocation FriendLoc, ModulePrivateLoc, ConstexprLoc;
-=======
   // Checked C - checked keyword location
   SourceLocation FS_checkedLoc, FS_foranyLoc, FS_itypeforanyloc;
-  SourceLocation FriendLoc, ModulePrivateLoc, ConstexprLoc, ConceptLoc;
->>>>>>> 96940ffe
+  SourceLocation FriendLoc, ModulePrivateLoc, ConstexprLoc;
   SourceLocation TQ_pipeLoc;
 
   WrittenBuiltinSpecs writtenBS;
@@ -1393,13 +1389,12 @@
     /// there are no parameters specified.
     ParamInfo *Params;
 
-<<<<<<< HEAD
     /// DeclSpec for the function with the qualifier related info.
     DeclSpec *MethodQualifiers;
 
     /// AtttibuteFactory for the MethodQualifiers.
     AttributeFactory *QualAttrFactory;
-=======
+
     /// The annotations for the value returned by the function.  We store them
     // as individual fields because the return bounds are deferred-parsed.
     // Note: ReturnBounds is actually a unique_ptr. However unique_ptr requires
@@ -1407,7 +1402,6 @@
     // a regular pointer type.
     CachedTokens *ReturnBounds;
     InteropTypeExpr *ReturnInteropType;
->>>>>>> 96940ffe
 
     union {
       /// Pointer to a new[]'d array of TypeAndRange objects that
@@ -2591,17 +2585,12 @@
   bool isRedeclaration() const { return Redeclaration; }
 };
 
-<<<<<<< HEAD
 /// This little struct is used to capture information about
-/// structure field declarators, which is basically just a bitfield size.
-=======
-/// \brief This little struct is used to capture information about
 /// structure field declarators. This is just a bitfield size, except
 /// for Checked C.  
 ///
 /// For Checked C, it could be a bounds expression to be parsed later
 // or an interop type bounds annotation.
->>>>>>> 96940ffe
 struct FieldDeclarator {
   Declarator D;
   Expr *BitfieldSize;
@@ -2609,13 +2598,9 @@
   InteropTypeExpr *InteropType;
 
   explicit FieldDeclarator(const DeclSpec &DS)
-<<<<<<< HEAD
       : D(DS, DeclaratorContext::MemberContext),
-        BitfieldSize(nullptr) {}
-=======
-    : D(DS, Declarator::MemberContext), BitfieldSize(nullptr), BoundsExprTokens(nullptr),
-      InteropType(nullptr) { }
->>>>>>> 96940ffe
+        BitfieldSize(nullptr), BoundsExprTokens(nullptr), InteropType(nullptr)
+        {}
 };
 
 /// Represents a C++11 virt-specifier-seq.
